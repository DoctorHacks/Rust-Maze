/*
 * The main method for the program.
 * Asks the user if they want to create and solve a maze.
 * Then, asks the user what form of generation they want to use for the maze.
 * Finally, it prints out the solved maze using both solving algorithms and
 * prints the amount of time it took to solve each one.
 * This can be repeated as many times as the user requests, until they quit the program.
 * 
 */

mod maze;
use maze::maze_operations;
use std::io;
use std::time::Instant;

use crate::maze_operations::*;
fn main() {
    let mut maze;

    // This program runs in a loop. It prompts the user whether they'd like to continue, and if so,
    // it asks what Maze dimensions they'd like the maze too be and which algorithm should be used
    // to generate it.
    loop {
        let mut input = String::new();
<<<<<<< HEAD
        let mut continue_choice = 0;

        // Get user's choice--do they want to keep generating mazes, or are they done?
        while {
            input.clear();
            println!("Enter 1 to create and solve a maze.\nEnter 2 to quit.");
            io::stdin()
                .read_line(&mut input)
                .expect("Failed to read line");
=======
        io::stdin().read_line(&mut input).expect("No line given.");
        let x: usize = input.trim().parse().expect("Please input an integer.");
        if x == 1 {
            println!("Give the dimensions for the maze in format: rows cols.");

            //Asks the user for the dimensions of the maze
            //Both rows and cols must be 3 or greater, or it will
            //loop around and ask again until 2 good arguments are given.
            loop {
                let mut input = String::new();
                io::stdin().read_line(&mut input).expect("No line given.");
                let mut nums = input.trim().split_whitespace();
                rows = nums
                    .next()
                    .expect("No Next.")
                    .parse()
                    .expect("Not a Valid Integer.");
                cols = nums
                    .next()
                    .expect("No Next")
                    .parse()
                    .expect("Not a Valid Integer.");
>>>>>>> b11523f9

            // User pressed enter without typing anything
            input.trim().is_empty() && {
                println!("No input detected."); // side-effects are allowed in expressions!
                true
            } || {
                match input.trim().parse::<i32>() {
                    // User correctly input a value of 1 or 2
                    Ok(parsed) if 1 <= parsed && parsed <= 2 => {
                        continue_choice = parsed;
                        false
                    }
                    // User input an integer, but not a 1 or a 2
                    Ok(_) => {
                        println!("Please enter an acceptable integer.");
                        true
                    }
                    // User didn't input an integer
                    Err(_) => {
                        println!("Expected an integer.");
                        true
                    }
                }
            }
        } { /* this is technically the loop body */ }

        match continue_choice {
            // User is done making mazes. :(
            2 => {
                break;
            }
            // User wants to generate a maze!
            1 => {
                let mut input = String::new();
                let mut rows = 0;
                let mut cols = 0;

                // What dimensions do they want the maze to be?
                while {
                    input.clear();
                    println!("Enter the dimensions for the maze in format: rows cols.");
                    io::stdin()
                        .read_line(&mut input)
                        .expect("Failed to read line.");
                    let mut nums = input.trim().split_whitespace();
                    ({
                        match nums.next() {
                            Some(next) => match next.parse::<usize>() {
                                // User correctly input an integer for rows
                                Ok(parsed_rows) => {
                                    rows = parsed_rows;
                                    false
                                }
                                // User input something, but it wasn't an integer
                                Err(_) => {
                                    println!("Failed to parse rows.");
                                    true
                                }
                            },
                            // User didn't input anything for rows
                            None => {
                                println!("Failed to read rows.");
                                true
                            }
                        }
                    }) || ({
                        match nums.next() {
                            Some(next) => match next.parse::<usize>() {
                                // User correctly input an integer for cols
                                Ok(parsed_cols) => {
                                    cols = parsed_cols;
                                    false
                                }
                                // User input something, but it wasn't an integer
                                Err(_) => {
                                    println!("Failed to parse cols.");
                                    true
                                }
                            },
                            // User didn't input anything for cols
                            None => {
                                println!("Failed to read cols.");
                                true
                            }
                        }
                    }) || {
                        // User input values for rows and cols, but at least one of them was less
                        // than 3--and mazes smaller than 3x3 don't make sense.
                        cols <= 3
                            || rows <= 3 && {
                                println!("Rows and cols must be 3 or greater.");
                                true
                            }
                    }
                } {}

                let mut input = String::new();
                let mut algorithm_choice = 0;

                // Which maze generation algorithm would they like to employ?
                while {
                    input.clear();
                    println!(concat!(
                        "Choose which algorithm to use to generate the maze:\n",
                        "Enter 1 to use Prim's algorithm.\n",
                        "Enter 2 to perform a random walk.\n",
                        "Enter 3 to recursively divide."
                    ));
                    io::stdin()
                        .read_line(&mut input)
                        .expect("Failed to read line");

                    // User pressed enter without typing anything
                    input.trim().is_empty() && {
                        println!("No input detected.");
                        true
                    } || {
                        match input.trim().parse::<i32>() {
                            // User correctly input a value from 1 to 3
                            Ok(parsed) if 1 <= parsed && parsed <= 3 => {
                                algorithm_choice = parsed;
                                false
                            }
                            // User input an integer, but it wasn't from 1 to 3
                            Ok(_) => {
                                println!("Please enter an acceptable integer.");
                                true
                            }
                            // User typed something other than an integer
                            Err(_) => {
                                println!("Expected an integer.");
                                true
                            }
                        }
                    }
                } {}

                match algorithm_choice {
                    1 => {
                        maze = Maze::new_from((rows, cols), CreationAlgorithm::Prim);
                    }
                    2 => {
                        maze = Maze::new_from((rows, cols), CreationAlgorithm::RandomWalk);
                    }
                    3 => {
                        maze = Maze::new_from((rows, cols), CreationAlgorithm::RecursiveDivision);
                    }
                    _ => {
                        maze = Maze::new((rows, cols)); // unreachable
                    }
                }
                println!("{}", maze);

                //Recursive Backtracking Solver
                println!("Solving via recursive backtracking (press enter to continue).");
                let mut input = String::new();
                let _ = io::stdin().read_line(&mut input);
                let timer = Instant::now();
                maze.solve_from(SolvingAlgorithm::RecursiveBacktracking);
                let duration = timer.elapsed().as_micros();
                println!("{}", maze);
                println!(
                    "It took {:?} microseconds to solve via recursive backtracking.",
                    duration
                );

                maze.unsolve();

                //Dead End Filling Solver
                println!("Solving via dead-end filling (press enter to continue).");
                let mut input = String::new();
                let _ = io::stdin().read_line(&mut input);
                let timer = Instant::now();
                maze.solve_from(SolvingAlgorithm::DeadEndFilling);
                let duration = timer.elapsed().as_micros();
                println!("{}", maze);
                println!(
                    "It took {:?} microseconds to solve via dead-end filling.",
                    duration
                );
                let mut input = String::new();
                println!("Press enter to continue.");
                let _ = io::stdin().read_line(&mut input);
            }
            // the only possible values of continue_choice by the point the match statement is
            // reached are 1 and 2, so this can't ever execute.
            _ => {
                panic!("Unexpected error while processing decision to continue");
            }
        }
    }
}<|MERGE_RESOLUTION|>--- conflicted
+++ resolved
@@ -5,7 +5,7 @@
  * Finally, it prints out the solved maze using both solving algorithms and
  * prints the amount of time it took to solve each one.
  * This can be repeated as many times as the user requests, until they quit the program.
- * 
+ *
  */
 
 mod maze;
@@ -22,7 +22,6 @@
     // to generate it.
     loop {
         let mut input = String::new();
-<<<<<<< HEAD
         let mut continue_choice = 0;
 
         // Get user's choice--do they want to keep generating mazes, or are they done?
@@ -32,30 +31,6 @@
             io::stdin()
                 .read_line(&mut input)
                 .expect("Failed to read line");
-=======
-        io::stdin().read_line(&mut input).expect("No line given.");
-        let x: usize = input.trim().parse().expect("Please input an integer.");
-        if x == 1 {
-            println!("Give the dimensions for the maze in format: rows cols.");
-
-            //Asks the user for the dimensions of the maze
-            //Both rows and cols must be 3 or greater, or it will
-            //loop around and ask again until 2 good arguments are given.
-            loop {
-                let mut input = String::new();
-                io::stdin().read_line(&mut input).expect("No line given.");
-                let mut nums = input.trim().split_whitespace();
-                rows = nums
-                    .next()
-                    .expect("No Next.")
-                    .parse()
-                    .expect("Not a Valid Integer.");
-                cols = nums
-                    .next()
-                    .expect("No Next")
-                    .parse()
-                    .expect("Not a Valid Integer.");
->>>>>>> b11523f9
 
             // User pressed enter without typing anything
             input.trim().is_empty() && {
